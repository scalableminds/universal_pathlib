--- conflicted
+++ resolved
@@ -1,11 +1,6 @@
 import warnings
 
-<<<<<<< HEAD
-from upath.universal_path import UniversalPath
-from upath.implementations import http, hdfs, s3, memory, gcs
-=======
 import upath
->>>>>>> 0b44a7b6
 
 
 class _Registry:
